// Copyright 2015, 2016 Ethcore (UK) Ltd.
// This file is part of Parity.

// Parity is free software: you can redistribute it and/or modify
// it under the terms of the GNU General Public License as published by
// the Free Software Foundation, either version 3 of the License, or
// (at your option) any later version.

// Parity is distributed in the hope that it will be useful,
// but WITHOUT ANY WARRANTY; without even the implied warranty of
// MERCHANTABILITY or FITNESS FOR A PARTICULAR PURPOSE.  See the
// GNU General Public License for more details.

// You should have received a copy of the GNU General Public License
// along with Parity.  If not, see <http://www.gnu.org/licenses/>.

#![warn(missing_docs)]
#![cfg_attr(feature="dev", feature(plugin))]
#![cfg_attr(feature="dev", plugin(clippy))]

// Clippy settings
// TODO [todr] not really sure
#![cfg_attr(feature="dev", allow(needless_range_loop))]
// Shorter than if-else
#![cfg_attr(feature="dev", allow(match_bool))]
// We use that to be more explicit about handled cases
#![cfg_attr(feature="dev", allow(match_same_arms))]
// Keeps consistency (all lines with `.clone()`) and helpful when changing ref to non-ref.
#![cfg_attr(feature="dev", allow(clone_on_copy))]

//! Ethcore-util library
//!
//! ### Rust version:
//! - nightly
//!
//! ### Supported platforms:
//! - OSX
//! - Linux
//!
//! ### Building:
//!
//! - Ubuntu 14.04 and later:
//!
//!   ```bash
//!   # install rocksdb
//!   add-apt-repository "deb http://ppa.launchpad.net/giskou/librocksdb/ubuntu trusty main"
//!   apt-get update
//!   apt-get install -y --force-yes librocksdb
//!
//!   # install multirust
//!   curl -sf https://raw.githubusercontent.com/brson/multirust/master/blastoff.sh | sh -s -- --yes
//!
//!   # install nightly and make it default
//!   multirust update nightly && multirust default nightly
//!
//!   # export rust LIBRARY_PATH
//!   export LIBRARY_PATH=/usr/local/lib
//!
//!   # download and build parity
//!   git clone https://github.com/ethcore/parity
//!   cd parity
//!   cargo build --release
//!   ```
//!
//! - OSX:
//!
//!   ```bash
//!   # install rocksdb && multirust
//!   brew update
//!   brew install rocksdb
//!   brew install multirust
//!
//!   # install nightly and make it default
//!   multirust update nightly && multirust default nightly
//!
//!   # export rust LIBRARY_PATH
//!   export LIBRARY_PATH=/usr/local/lib
//!
//!   # download and build parity
//!   git clone https://github.com/ethcore/parity
//!   cd parity
//!   cargo build --release
//!   ```

extern crate slab;
extern crate rustc_serialize;
extern crate mio;
extern crate rand;
extern crate rocksdb;
extern crate tiny_keccak;
#[macro_use]
extern crate heapsize;
#[macro_use]
extern crate lazy_static;
#[macro_use]
extern crate itertools;
extern crate env_logger;
extern crate time;
extern crate crypto as rcrypto;
extern crate secp256k1;
extern crate arrayvec;
extern crate elastic_array;
extern crate crossbeam;
extern crate serde;
#[macro_use]
extern crate log as rlog;
extern crate igd;
extern crate ethcore_devtools as devtools;
extern crate libc;
extern crate rustc_version;
extern crate target_info;
extern crate vergen;

pub mod standard;
#[macro_use]
pub mod from_json;
#[macro_use]
pub mod common;
pub mod error;
pub mod hash;
pub mod uint;
pub mod bytes;
pub mod rlp;
pub mod misc;
mod json_aid;
pub mod vector;
pub mod sha3;
pub mod hashdb;
pub mod memorydb;
pub mod overlaydb;
pub mod journaldb;
pub mod kvdb;
mod math;
pub mod chainfilter;
pub mod crypto;
pub mod triehash;
pub mod trie;
pub mod nibbleslice;
mod heapsizeof;
pub mod squeeze;
pub mod semantic_version;
pub mod io;
pub mod network;
pub mod log;
pub mod panics;
pub mod keys;

pub use common::*;
pub use misc::*;
pub use json_aid::*;
pub use rlp::*;
pub use hashdb::*;
pub use memorydb::*;
pub use overlaydb::*;
pub use journaldb::*;
pub use math::*;
pub use chainfilter::*;
pub use crypto::*;
pub use triehash::*;
pub use trie::*;
pub use nibbleslice::*;
pub use squeeze::*;
pub use semantic_version::*;
pub use network::*;
pub use io::*;
pub use log::*;
<<<<<<< HEAD
pub use kvdb::*;

#[cfg(test)]
mod tests;
=======
>>>>>>> 38ccc245
<|MERGE_RESOLUTION|>--- conflicted
+++ resolved
@@ -164,10 +164,4 @@
 pub use network::*;
 pub use io::*;
 pub use log::*;
-<<<<<<< HEAD
 pub use kvdb::*;
-
-#[cfg(test)]
-mod tests;
-=======
->>>>>>> 38ccc245
