// Copyright 2015-2020 Parity Technologies (UK) Ltd.
// This file is part of Open Ethereum.

// Open Ethereum is free software: you can redistribute it and/or modify
// it under the terms of the GNU General Public License as published by
// the Free Software Foundation, either version 3 of the License, or
// (at your option) any later version.

// Open Ethereum is distributed in the hope that it will be useful,
// but WITHOUT ANY WARRANTY; without even the implied warranty of
// MERCHANTABILITY or FITNESS FOR A PARTICULAR PURPOSE.  See the
// GNU General Public License for more details.

// You should have received a copy of the GNU General Public License
// along with Open Ethereum.  If not, see <http://www.gnu.org/licenses/>.

//! Ethereum Node Discovery Protocol V4

use std::collections::{HashMap, HashSet, VecDeque};
use std::collections::hash_map::Entry;
use std::convert::{TryFrom, TryInto};
use std::net::SocketAddr;
use std::time::{Duration, Instant, SystemTime, UNIX_EPOCH};

use ethereum_types::{H256, H520};
use keccak_hash::keccak;
use log::{debug, trace, warn};
use lru_cache::LruCache;
use network::{Error, IpFilter};
use parity_bytes::Bytes;
use parity_crypto::publickey::{KeyPair, recover, Secret, Signature, sign};
use rlp::{Rlp, RlpStream};

use crate::node_table::{NodeEndpoint, NodeId};
use crate::PROTOCOL_VERSION;

/// Maximum Node discovery packet size
pub const MAX_DATAGRAM_SIZE: usize = 1280;
/// Minimum node discovery packet size
// TODO(niklasad1): why 4?
const MIN_DATAGRAM_SIZE: usize = HASH_LEN + SIGNATURE_LEN + PACKET_TYPE_LEN + 4;

/// Size of address type in bytes.
const ADDRESS_BYTES_SIZE: usize = 32;
/// Denoted by n in [Kademlia].
const ADDRESS_BITS: usize = 8 * ADDRESS_BYTES_SIZE;
/// Max iterations of discovery. (discover)
const DISCOVERY_MAX_STEPS: u16 = 8;
/// Denoted by k in [Kademlia]. Number of nodes stored in each bucket.
const BUCKET_SIZE: usize = 16;
/// Denoted by \alpha in [Kademlia]. Number of concurrent FindNode requests.
const ALPHA: usize = 3;

const PACKET_PING: u8 = 1;
const PACKET_PONG: u8 = 2;
const PACKET_FIND_NODE: u8 = 3;
const PACKET_NEIGHBOURS: u8 = 4;
/// The length of the packet type
const PACKET_TYPE_LEN: usize = 1;

/// Node discovery packet kinds
// TODO: add `ENR packets
#[derive(Debug)]
enum PacketType {
	Ping = 1,
	Pong = 2,
	FindNode = 3,
	Neighbours = 4,
}

impl TryFrom<u8> for PacketType {
	type Error = Error;

	fn try_from(kind: u8) -> Result<Self, Self::Error> {
		match kind {
			PACKET_PING => Ok(Self::Ping),
			PACKET_PONG  => Ok(Self::Pong),
			PACKET_FIND_NODE => Ok(Self::FindNode),
			PACKET_NEIGHBOURS => Ok(Self::Neighbours),
			_ => Err(Error::BadProtocol),
		}
	}
}

const PING_TIMEOUT: Duration = Duration::from_millis(500);
const FIND_NODE_TIMEOUT: Duration = Duration::from_secs(2);
const EXPIRY_TIME: Duration = Duration::from_secs(20);
/// Max nodes to add/ping at once
const MAX_NODES_PING: usize = 32;
const REQUEST_BACKOFF: [Duration; 4] = [
	Duration::from_secs(1),
	Duration::from_secs(4),
	Duration::from_secs(16),
	Duration::from_secs(64)
];

const HASH_LEN: usize = 32;
const SIGNATURE_LEN: usize = 65;
const NODE_LAST_SEEN_TIMEOUT: Duration = Duration::from_secs(24 * 60 * 60);
const OBSERVED_NODES_MAX_SIZE: usize = 10_000;

#[derive(Clone, Debug)]
pub struct NodeEntry {
	pub id: NodeId,
	pub endpoint: NodeEndpoint,
}

#[derive(Debug)]
pub struct BucketEntry {
	pub address: NodeEntry,
	pub id_hash: H256,
	pub last_seen: Instant,
	backoff_until: Instant,
	fail_count: usize,
}

impl BucketEntry {
	fn new(address: NodeEntry) -> Self {
		let now = Instant::now();
		BucketEntry {
			id_hash: keccak(address.id),
			address,
			last_seen: now,
			backoff_until: now,
			fail_count: 0,
		}
	}
}

struct FindNodeRequest {
	// Time when the request was sent
	sent_at: Instant,
	// Number of items sent by the node
	response_count: usize,
	// Whether the request have been answered yet
	answered: bool,
}

#[derive(Clone, Copy)]
enum PingReason {
	Default,
	FromDiscoveryRequest(NodeId, NodeValidity),
}

#[derive(Clone, Copy, PartialEq)]
enum NodeCategory {
	Bucket,
	Observed
}

#[derive(Clone, Copy, PartialEq)]
enum NodeValidity {
	Ourselves,
	ValidNode(NodeCategory),
	ExpiredNode(NodeCategory),
	UnknownNode
}

#[derive(Debug)]
enum BucketError {
	Ourselves,
	NotInTheBucket { node_entry: NodeEntry, bucket_distance: usize },
}

struct PingRequest {
	// Time when the request was sent
	sent_at: Instant,
	// The node to which the request was sent
	node: NodeEntry,
	// The hash sent in the Ping request
	echo_hash: H256,
	reason: PingReason
}

#[derive(Debug, Default)]
pub struct NodeBucket {
	nodes: VecDeque<BucketEntry>, //sorted by last active
}

impl NodeBucket {
	fn new() -> Self {
		Self::default()
	}
}

pub struct Datagram {
	pub payload: Bytes,
	pub address: SocketAddr,
}

pub struct Discovery {
	id: NodeId,
	id_hash: H256,
	secret: Secret,
	public_endpoint: NodeEndpoint,
	discovery_initiated: bool,
	discovery_round: Option<u16>,
	discovery_id: NodeId,
	discovery_nodes: HashSet<NodeId>,
	node_buckets: Vec<NodeBucket>,
	// Sometimes we don't want to add nodes to the NodeTable, but still want to
	// keep track of them to avoid excessive pinging (happens when an unknown node sends
	// a discovery request to us -- the node might be on a different net).
	other_observed_nodes: LruCache<NodeId, (NodeEndpoint, Instant)>,

	in_flight_pings: HashMap<NodeId, PingRequest>,
	in_flight_find_nodes: HashMap<NodeId, FindNodeRequest>,
	send_queue: VecDeque<Datagram>,
	check_timestamps: bool,
	adding_nodes: Vec<NodeEntry>,
	ip_filter: IpFilter,
	request_backoff: &'static [Duration],
}

pub struct TableUpdates {
	pub added: HashMap<NodeId, NodeEntry>,
	pub removed: HashSet<NodeId>,
}

impl Discovery {
	pub fn new(key: &KeyPair, public: NodeEndpoint, ip_filter: IpFilter) -> Discovery {
		Discovery {
			id: *key.public(),
			id_hash: keccak(key.public()),
			secret: key.secret().clone(),
			public_endpoint: public,
			discovery_initiated: false,
			discovery_round: None,
			discovery_id: NodeId::default(),
			discovery_nodes: HashSet::new(),
			node_buckets: (0..ADDRESS_BITS).map(|_| NodeBucket::new()).collect(),
			other_observed_nodes: LruCache::new(OBSERVED_NODES_MAX_SIZE),
			in_flight_pings: HashMap::new(),
			in_flight_find_nodes: HashMap::new(),
			send_queue: VecDeque::new(),
			check_timestamps: true,
			adding_nodes: Vec::new(),
			ip_filter,
			request_backoff: &REQUEST_BACKOFF,
		}
	}

	/// Add a new node to discovery table. Pings the node.
	pub fn add_node(&mut self, e: NodeEntry) {
		// If distance returns None, then we are trying to add ourself.
		let id_hash = keccak(e.id);
		if let Some(dist) = Discovery::distance(&self.id_hash, &id_hash) {
			if self.node_buckets[dist].nodes.iter().any(|n| n.id_hash == id_hash) {
				return;
			}
			self.try_ping(e, PingReason::Default);
		}
	}

	/// Add a list of nodes. Pings a few nodes each round
	pub fn add_node_list(&mut self, nodes: Vec<NodeEntry>) {
		for node in nodes {
			self.add_node(node);
		}
	}

	fn update_bucket_record(&mut self, e: NodeEntry) -> Result<(), BucketError> {
		let id_hash = keccak(e.id);
		let dist = match Discovery::distance(&self.id_hash, &id_hash) {
			Some(dist) => dist,
			None => {
				debug!(target: "discovery", "Attempted to update own entry: {:?}", e);
				return Err(BucketError::Ourselves);
			}
		};
		let bucket = &mut self.node_buckets[dist];
		bucket.nodes.iter_mut().find(|n| n.address.id == e.id)
			.ok_or_else(|| BucketError::NotInTheBucket { node_entry: e.clone(), bucket_distance: dist })
			.and_then(|entry| {
				entry.address = e;
				entry.last_seen = Instant::now();
				entry.backoff_until = Instant::now();
				entry.fail_count = 0;
				Ok(())
			})
	}

	fn update_node(&mut self, e: NodeEntry) -> Option<TableUpdates> {
		trace!(target: "discovery", "Inserting {:?}", &e);

        match self.update_bucket_record(e) {
            Ok(()) => None,
            Err(BucketError::Ourselves) => None,
            Err(BucketError::NotInTheBucket{node_entry, bucket_distance}) => Some((node_entry, bucket_distance))
        }.and_then(|(node_entry, bucket_distance)| {
			trace!(target: "discovery", "Adding a new node {:?} into our bucket {}", &node_entry, bucket_distance);

			let bucket = &mut self.node_buckets[bucket_distance];
			bucket.nodes.push_front(BucketEntry::new(node_entry.clone()));
			if bucket.nodes.len() > BUCKET_SIZE {
				if let Some(node) = select_bucket_ping(bucket.nodes.iter()) {
					self.try_ping(node, PingReason::Default);
				}
			}

            if node_entry.endpoint.is_valid_sync_node() {
				let mut added = HashMap::with_capacity(1);
				added.insert(node_entry.id, node_entry);
				Some(TableUpdates { added, removed: HashSet::new() })
			} else {
				None
			}
        })
	}

	/// Starts the discovery process at round 0
	fn start(&mut self) {
		trace!(target: "discovery", "Starting discovery");
		self.discovery_round = Some(0);
		self.discovery_id.randomize(); //TODO: use cryptographic nonce
		self.discovery_nodes.clear();
	}

	/// Complete the discovery process
	fn stop(&mut self) {
		trace!(target: "discovery", "Completing discovery");
		self.discovery_round = None;
		self.discovery_nodes.clear();
	}

	fn update_new_nodes(&mut self) {
		while self.in_flight_pings.len() < MAX_NODES_PING {
			match self.adding_nodes.pop() {
				Some(next) => self.try_ping(next, PingReason::Default),
				None => break,
			}
		}
	}

	fn discover(&mut self) {
		let discovery_round = match self.discovery_round {
			Some(r) => r,
			None => return,
		};
		if discovery_round == DISCOVERY_MAX_STEPS {
			self.stop();
			return;
		}
		trace!(target: "discovery", "Starting round {:?}", self.discovery_round);
		let mut tried_count = 0;
		{
			let nearest = self.nearest_node_entries(&self.discovery_id).into_iter();
			let nearest = nearest.filter(|x| !self.discovery_nodes.contains(&x.id)).take(ALPHA).collect::<Vec<_>>();
			let target = self.discovery_id;
			for r in nearest {
				match self.send_find_node(&r, &target) {
					Ok(()) => {
						self.discovery_nodes.insert(r.id);
						tried_count += 1;
					},
					Err(e) => {
						warn!(target: "discovery", "Error sending node discovery packet for {:?}: {:?}", &r.endpoint, e);
					},
				};
			}
		}

		if tried_count == 0 {
			self.stop();
			return;
		}
		self.discovery_round = Some(discovery_round + 1);
	}

	/// The base 2 log of the distance between a and b using the XOR metric.
	fn distance(a: &H256, b: &H256) -> Option<usize> {
		for i in (0..ADDRESS_BYTES_SIZE).rev() {
			let byte_index = ADDRESS_BYTES_SIZE - i - 1;
			let d: u8 = a[byte_index] ^ b[byte_index];
			if d != 0 {
				let high_bit_index = 7 - d.leading_zeros() as usize;
				return Some(i * 8 + high_bit_index);
			}
		}
		None // a and b are equal, so log distance is -inf
	}

	fn try_ping(&mut self, node: NodeEntry, reason: PingReason) {
		if !self.is_allowed(&node) {
			trace!(target: "discovery", "Node {:?} not allowed", node);
			return;
		}
		if self.in_flight_pings.contains_key(&node.id) || self.in_flight_find_nodes.contains_key(&node.id) {
			trace!(target: "discovery", "Node {:?} in flight requests", node);
			return;
		}
		if self.adding_nodes.iter().any(|n| n.id == node.id) {
			trace!(target: "discovery", "Node {:?} in adding nodes", node);
			return;
		}

		if self.in_flight_pings.len() < MAX_NODES_PING {
			self.ping(&node, reason)
				.unwrap_or_else(|e| {
					warn!(target: "discovery", "Error sending Ping packet: {:?}", e);
				});
		} else {
			self.adding_nodes.push(node);
		}
	}

	fn ping(&mut self, node: &NodeEntry, reason: PingReason) -> Result<(), Error> {
		let mut rlp = RlpStream::new_list(4);
		rlp.append(&PROTOCOL_VERSION);
		self.public_endpoint.to_rlp_list(&mut rlp);
		node.endpoint.to_rlp_list(&mut rlp);
		append_expiration(&mut rlp);
<<<<<<< HEAD
		let old_parity_hash = keccak(rlp.as_raw());
		let hash = self.send_packet(PacketType::Ping, node.endpoint.udp_address(), rlp.drain())?;
=======
		let hash = self.send_packet(PACKET_PING, node.endpoint.udp_address(), rlp.drain())?;
>>>>>>> 70c4ed7f

		self.in_flight_pings.insert(node.id, PingRequest {
			sent_at: Instant::now(),
			node: node.clone(),
			echo_hash: hash,
			reason,
		});

		trace!(target: "discovery", "Sent Ping to {:?} ; node_id={:#x}", &node.endpoint, node.id);
		Ok(())
	}

	fn send_find_node(&mut self, node: &NodeEntry, target: &NodeId) -> Result<(), Error> {
		let mut rlp = RlpStream::new_list(2);
		rlp.append(target);
		append_expiration(&mut rlp);
		self.send_packet(PacketType::FindNode, node.endpoint.udp_address(), rlp.drain())?;

		self.in_flight_find_nodes.insert(node.id, FindNodeRequest {
			sent_at: Instant::now(),
			response_count: 0,
			answered: false,
		});

		trace!(target: "discovery", "Sent FindNode to {:?}", &node.endpoint);
		Ok(())
	}

	fn send_packet(&mut self, packet_id: PacketType, address: SocketAddr, payload: Bytes) -> Result<H256, Error> {
		let (packet, hash) = assemble_packet(packet_id, payload, &self.secret)?;
		self.send_to(packet, address);
		Ok(hash)
	}

	fn nearest_node_entries(&self, target: &NodeId) -> Vec<NodeEntry> {
		let target_hash = keccak(target);
		let target_distance = self.id_hash ^ target_hash;

		let mut ret = Vec::<NodeEntry>::with_capacity(BUCKET_SIZE);

		// Sort bucket entries by distance to target and append to end of result vector.
		let append_bucket = |results: &mut Vec<NodeEntry>, bucket: &NodeBucket| -> bool {
			let mut sorted_entries: Vec<&BucketEntry> = bucket.nodes.iter().collect();
			sorted_entries.sort_unstable_by_key(|entry| entry.id_hash ^ target_hash);

			let remaining_capacity = results.capacity() - results.len();
			let to_append = if remaining_capacity < sorted_entries.len() {
				&sorted_entries[0..remaining_capacity]
			} else {
				&sorted_entries
			};
			for entry in to_append.iter() {
				results.push(entry.address.clone());
			}
			results.len() == results.capacity()
		};

		// This algorithm leverages the structure of the routing table to efficiently find the
		// nearest entries to a target hash. First, we compute the XOR distance from this node to
		// the target. On a first pass, we iterate from the MSB of the distance, stopping at any
		// buckets where the distance bit is set, and skipping the buckets where it is unset. These
		// must be in order the nearest to the target. On a second pass, we traverse from LSB to
		// MSB, appending the buckets skipped on the first pass. The reason this works is that all
		// entries in bucket i have a common prefix of length exactly 32 - i - 1 with the ID of this
		// node.

		for i in 0..ADDRESS_BITS {
			if ((target_distance[i / 8] << (i % 8)) & 0x80) != 0 {
				let bucket = &self.node_buckets[ADDRESS_BITS - i - 1];
				if !bucket.nodes.is_empty() && append_bucket(&mut ret, bucket) {
					return ret;
				}
			}
		}
		for i in (0..ADDRESS_BITS).rev() {
			if ((target_distance[i / 8] << (i % 8)) & 0x80) == 0 {
				let bucket = &self.node_buckets[ADDRESS_BITS - i - 1];
				if !bucket.nodes.is_empty() && append_bucket(&mut ret, bucket) {
					return ret;
				}
			}
		}
		ret
	}

	fn send_to(&mut self, payload: Bytes, address: SocketAddr) {
		self.send_queue.push_back(Datagram { payload, address });
	}

	pub fn on_packet(&mut self, packet: &[u8], from: SocketAddr) -> Result<Option<TableUpdates>, Error> {
		let (node_id, payload, packet_id, signed_hash) = disassemble_packet(packet)?;
		let rlp = Rlp::new(payload);
		match packet_id {
			PacketType::Ping => self.on_ping(&rlp, node_id, from, signed_hash),
			PacketType::Pong => self.on_pong(&rlp, node_id, from),
			PacketType::FindNode => self.on_find_node(&rlp, node_id, from),
			PacketType::Neighbours => self.on_neighbours(&rlp, node_id, from),
		}
	}

	/// Validate that given timestamp is in within one second of now or in the future
	fn check_timestamp(&self, timestamp: u64) -> Result<(), Error> {
		let secs_since_epoch = SystemTime::now().duration_since(UNIX_EPOCH).unwrap_or_default().as_secs();
		if self.check_timestamps && timestamp < secs_since_epoch {
			debug!(target: "discovery", "Expired packet");
			return Err(Error::Expired);
		}
		Ok(())
	}

	fn is_allowed(&self, entry: &NodeEntry) -> bool {
		entry.endpoint.is_allowed(&self.ip_filter) && entry.id != self.id
	}

	fn on_ping(&mut self, rlp: &Rlp, node_id: NodeId, from: SocketAddr, echo_hash: H256) -> Result<Option<TableUpdates>, Error> {
		trace!(target: "discovery", "Got Ping from {:?}", &from);
		let ping_from = if let Ok(node_endpoint) = NodeEndpoint::from_rlp(&rlp.at(1)?) {
			node_endpoint
		} else {
			let mut address = from;
			// address here is the node's tcp port. If we are unable to get the `NodeEndpoint` from the `ping_from`
			// rlp field then this is most likely a BootNode, set the tcp port to 0 because it can not be used for syncing.
			address.set_port(0);
			NodeEndpoint {
				address,
				udp_port: from.port()
			}
		};
		let ping_to = NodeEndpoint::from_rlp(&rlp.at(2)?)?;
		let timestamp: u64 = rlp.val_at(3)?;
		self.check_timestamp(timestamp)?;
		let mut response = RlpStream::new_list(3);
		let pong_to = NodeEndpoint {
			address: from,
			udp_port: ping_from.udp_port
		};
		// Here the PONG's `To` field should be the node we are
		// sending the request to
		// WARNING: this field _should not be used_, but old Parity versions
		// use it in order to get the node's address.
		// So this is a temporary fix so that older Parity versions don't brake completely.
		ping_to.to_rlp_list(&mut response);
		// pong_to.to_rlp_list(&mut response);

		response.append(&echo_hash);
		append_expiration(&mut response);
		self.send_packet(PacketType::Pong, from, response.drain())?;

		let entry = NodeEntry { id: node_id, endpoint: pong_to };
		if !entry.endpoint.is_valid_discovery_node() {
			debug!(target: "discovery", "Got bad address: {:?}", entry);
		} else if !self.is_allowed(&entry) {
			debug!(target: "discovery", "Address not allowed: {:?}", entry);
		} else {
			self.add_node(entry);
		}
		Ok(None)
	}

	fn on_pong(&mut self, rlp: &Rlp, node_id: NodeId, from: SocketAddr) -> Result<Option<TableUpdates>, Error> {
		trace!(target: "discovery", "Got Pong from {:?} ; node_id={:#x}", &from, node_id);
		let _pong_to = NodeEndpoint::from_rlp(&rlp.at(0)?)?;
		let echo_hash: H256 = rlp.val_at(1)?;
		let timestamp: u64 = rlp.val_at(2)?;
		self.check_timestamp(timestamp)?;

		let expected_node = match self.in_flight_pings.entry(node_id) {
			Entry::Occupied(entry) if entry.get().echo_hash != echo_hash => {
				debug!(target: "discovery", "Got unexpected Pong from {:?} ; packet_hash={:#x} ; expected_hash={:#x}", &from, entry.get().echo_hash, echo_hash);
				None
			},
			Entry::Occupied(entry) => {
				let request = entry.remove();
				Some((request.node, request.reason))
			},
			Entry::Vacant(_) => None,
		};

		if let Some((node, ping_reason)) = expected_node {
			if let PingReason::FromDiscoveryRequest(target, validity) = ping_reason {
				self.respond_with_discovery(target, &node)?;
				// kirushik: I would prefer to probe the network id of the remote node here, and add it to the nodes list if it's on "our" net --
				// but `on_packet` happens synchronously, so doing the full TCP handshake ceremony here is a bad idea.
				// So instead we just LRU-caching most recently seen nodes to avoid unnecessary pinging
				match validity {
					NodeValidity::ValidNode(NodeCategory::Bucket) | NodeValidity::ExpiredNode(NodeCategory::Bucket) => {
						trace!(target: "discovery", "Updating node {:?} in our Kad buckets", &node);
						self.update_bucket_record(node).unwrap_or_else(|error| {
							debug!(target: "discovery", "Error occured when processing ping from a bucket node: {:?}", &error);
						});
					},
					NodeValidity::UnknownNode | NodeValidity::ExpiredNode(NodeCategory::Observed) | NodeValidity::ValidNode(NodeCategory::Observed) => {
						trace!(target: "discovery", "Updating node {:?} in the list of other_observed_nodes", &node);
						self.other_observed_nodes.insert(node.id, (node.endpoint, Instant::now()));
					},
					NodeValidity::Ourselves => (),
				}
				Ok(None)
			} else {
				Ok(self.update_node(node))
			}
		} else {
			debug!(target: "discovery", "Got unexpected Pong from {:?} ; request not found", &from);
			Ok(None)
		}
	}

	fn on_find_node(&mut self, rlp: &Rlp, node_id: NodeId, from: SocketAddr) -> Result<Option<TableUpdates>, Error> {
		trace!(target: "discovery", "Got FindNode from {:?}", &from);
		let target: NodeId = rlp.val_at(0)?;
		let timestamp: u64 = rlp.val_at(1)?;
		self.check_timestamp(timestamp)?;

		let node = NodeEntry {
			id: node_id,
			endpoint: NodeEndpoint {
				address: from,
				udp_port: from.port()
			}
		};

		match self.check_validity(&node) {
			NodeValidity::Ourselves => (), // It makes no sense to respond to the discovery request from ourselves
			NodeValidity::ValidNode(_) => self.respond_with_discovery(target, &node)?,
			// Make sure the request source is actually there and responds to pings before actually responding
			invalidity_reason => self.try_ping(node, PingReason::FromDiscoveryRequest(target, invalidity_reason))
		}
		Ok(None)
	}

	fn check_validity(&mut self, node: &NodeEntry) -> NodeValidity {
		let id_hash = keccak(node.id);
		let dist = match Discovery::distance(&self.id_hash, &id_hash) {
			Some(dist) => dist,
			None => {
				debug!(target: "discovery", "Got an incoming discovery request from self: {:?}", node);
				return NodeValidity::Ourselves;
			}
		};

		let bucket = &self.node_buckets[dist];
		if let Some(known_node) = bucket.nodes.iter().find(|n| n.address.id == node.id) {
			debug!(target: "discovery", "Found a known node in a bucket when processing discovery: {:?}/{:?}", known_node, node);
			match ((known_node.address.endpoint == node.endpoint), (known_node.last_seen.elapsed() < NODE_LAST_SEEN_TIMEOUT)) {
				(true, true) => NodeValidity::ValidNode(NodeCategory::Bucket),
				(true, false) => NodeValidity::ExpiredNode(NodeCategory::Bucket),
				_ => NodeValidity::UnknownNode
			}
		} else {
			self.other_observed_nodes.get_mut(&node.id).map_or(NodeValidity::UnknownNode, |(endpoint, observed_at)| {
				match ((node.endpoint==*endpoint), (observed_at.elapsed() < NODE_LAST_SEEN_TIMEOUT)) {
					(true, true) => NodeValidity::ValidNode(NodeCategory::Observed),
					(true, false) => NodeValidity::ExpiredNode(NodeCategory::Observed),
					_ => NodeValidity::UnknownNode
				}
			})
		}
	}

	fn respond_with_discovery(&mut self, target: NodeId, node: &NodeEntry) -> Result<(), Error> {
		let nearest = self.nearest_node_entries(&target);
		if nearest.is_empty() {
			return Ok(());
		}
		let mut packets = Discovery::prepare_neighbours_packets(&nearest);
		for p in packets.drain(..) {
			self.send_packet(PacketType::Neighbours, node.endpoint.address, p)?;
		}
		trace!(target: "discovery", "Sent {} Neighbours to {:?}", nearest.len(), &node.endpoint);
		Ok(())
	}

	fn prepare_neighbours_packets(nearest: &[NodeEntry]) -> Vec<Bytes> {
		let limit = (MAX_DATAGRAM_SIZE - 109) / 90;
		let chunks = nearest.chunks(limit);
		let packets = chunks.map(|c| {
			let mut rlp = RlpStream::new_list(2);
			rlp.begin_list(c.len());
			for n in c {
				rlp.begin_list(4);
				n.endpoint.to_rlp(&mut rlp);
				rlp.append(&n.id);
			}
			append_expiration(&mut rlp);
			rlp.out()
		});
		packets.collect()
	}

	fn on_neighbours(&mut self, rlp: &Rlp, node_id: NodeId, from: SocketAddr) -> Result<Option<TableUpdates>, Error> {
		let results_count = rlp.at(0)?.item_count()?;

		let is_expected = match self.in_flight_find_nodes.entry(node_id) {
			Entry::Occupied(mut entry) => {
				let expected = {
					let request = entry.get_mut();
					// Mark the request as answered
					request.answered = true;
					if request.response_count + results_count <= BUCKET_SIZE {
						request.response_count += results_count;
						true
					} else {
						debug!(target: "discovery", "Got unexpected Neighbors from {:?} ; oversized packet ({} + {}) node_id={:#x}", &from, request.response_count, results_count, node_id);
						false
					}
				};
				if entry.get().response_count == BUCKET_SIZE {
					entry.remove();
				}
				expected
			}
			Entry::Vacant(_) => {
				debug!(target: "discovery", "Got unexpected Neighbors from {:?} ; couldn't find node_id={:#x}", &from, node_id);
				false
			},
		};

		if !is_expected {
			return Ok(None);
		}

		trace!(target: "discovery", "Got {} Neighbours from {:?}", results_count, &from);
		for r in rlp.at(0)?.iter() {
			let endpoint = NodeEndpoint::from_rlp(&r)?;
			if !endpoint.is_valid_discovery_node() {
				debug!(target: "discovery", "Bad address: {:?}", endpoint);
				continue;
			}
			let node_id: NodeId = r.val_at(3)?;
			if node_id == self.id {
				continue;
			}
			let entry = NodeEntry { id: node_id, endpoint };
			if !self.is_allowed(&entry) {
				debug!(target: "discovery", "Address not allowed: {:?}", entry);
				continue;
			}
			self.add_node(entry);
		}
		Ok(None)
	}

	fn check_expired(&mut self, time: Instant) {
		let mut nodes_to_expire = Vec::new();
		self.in_flight_pings.retain(|node_id, ping_request| {
			if time.duration_since(ping_request.sent_at) > PING_TIMEOUT {
				debug!(target: "discovery", "Removing expired PING request for node_id={:#x}", node_id);
				nodes_to_expire.push(*node_id);
				false
			} else {
				true
			}
		});
		self.in_flight_find_nodes.retain(|node_id, find_node_request| {
			if time.duration_since(find_node_request.sent_at) > FIND_NODE_TIMEOUT {
				if !find_node_request.answered {
					debug!(target: "discovery", "Removing expired FIND NODE request for node_id={:#x}", node_id);
					nodes_to_expire.push(*node_id);
				}
				false
			} else {
				true
			}
		});
		for node_id in nodes_to_expire {
			self.expire_node_request(node_id);
		}
	}

	fn expire_node_request(&mut self, node_id: NodeId) {
		// Attempt to remove from bucket if in one.
		let id_hash = keccak(&node_id);
		let dist = Discovery::distance(&self.id_hash, &id_hash)
			.expect("distance is None only if id hashes are equal; will never send request to self; qed");
		let bucket = &mut self.node_buckets[dist];
		if let Some(index) = bucket.nodes.iter().position(|n| n.id_hash == id_hash) {
			if bucket.nodes[index].fail_count < self.request_backoff.len() {
				let node = &mut bucket.nodes[index];
				node.backoff_until = Instant::now() + self.request_backoff[node.fail_count];
				node.fail_count += 1;
				trace!(
					target: "discovery",
					"Requests to node {:?} timed out {} consecutive time(s)",
					&node.address, node.fail_count
				);
			} else {
				let node = bucket.nodes.remove(index).expect("index was located in if condition");
				debug!(target: "discovery", "Removed expired node {:?}", &node.address);
			}
		}
	}

	pub fn round(&mut self) {
		self.check_expired(Instant::now());
		self.update_new_nodes();

		if self.discovery_round.is_some() {
			self.discover();
		// Start discovering if the first pings have been sent (or timed out)
		} else if self.in_flight_pings.len() == 0 && !self.discovery_initiated {
			self.discovery_initiated = true;
			self.refresh();
		}
	}

	pub fn refresh(&mut self) {
		if self.discovery_round.is_none() {
			self.start();
		}
	}

	pub fn any_sends_queued(&self) -> bool {
		!self.send_queue.is_empty()
	}

	pub fn dequeue_send(&mut self) -> Option<Datagram> {
		self.send_queue.pop_front()
	}

	pub fn requeue_send(&mut self, datagram: Datagram) {
		self.send_queue.push_front(datagram)
	}

	/// Add a list of known nodes to the table.
	#[cfg(test)]
	pub fn init_node_list(&mut self, nodes: Vec<NodeEntry>) {
		for n in nodes {
			if self.is_allowed(&n) {
				self.update_node(n);
			}
		}
	}
}

fn append_expiration(rlp: &mut RlpStream) {
	let expiry = SystemTime::now() + EXPIRY_TIME;
	let timestamp = expiry.duration_since(UNIX_EPOCH).unwrap_or_default().as_secs() as u32;
	rlp.append(&timestamp);
}

/// Helper function to assemble node discovery packets
///
/// The packet format is: `hash || signature || packet_type || payload`, where the maximum packet length is 1280 bytes
fn assemble_packet(packet_id: PacketType, payload: Bytes, secret: &Secret) -> Result<(Bytes, H256), Error> {
	let packet_len = payload.len() + HASH_LEN + SIGNATURE_LEN + PACKET_TYPE_LEN;

	if !packet_has_valid_length(packet_len) {
		warn!(target: "discovery", "Ignored to write discovery packet with invalid packet length: {}, expected to be in range {} - {}", packet_len, MIN_DATAGRAM_SIZE, MAX_DATAGRAM_SIZE);
		return Err(Error::BadProtocol);
	}

	let mut packet = Bytes::with_capacity(packet_len);
	packet.resize(HASH_LEN + SIGNATURE_LEN, 0); // Filled in below
	packet.push(packet_id as u8);
	packet.extend(payload);

	let signature = sign_payload_with_packet_id(secret, &packet[HASH_LEN + SIGNATURE_LEN ..])?;
	packet[HASH_LEN..(HASH_LEN + SIGNATURE_LEN)].copy_from_slice(&signature[..]);
	let signed_hash = keccak(&packet[HASH_LEN..]);
	packet[..HASH_LEN].copy_from_slice(signed_hash.as_bytes());
	Ok((packet, signed_hash))
}

/// Helper to disassemble node discovery packets
///
/// The packet format is: `hash || signature || packet_type || payload`, where the maximum packet length is 1280 bytes
fn disassemble_packet(packet: &[u8]) -> Result<(NodeId, &[u8], PacketType, H256), Error> {
	if !packet_has_valid_length(packet.len()) {
		warn!(target: "discovery", "Ignored to read discovery packet with invalid packet length: {}, expected to be in range {} - {}", packet.len(), MIN_DATAGRAM_SIZE, MAX_DATAGRAM_SIZE);
		return Err(Error::BadProtocol);
	}

	let payload_with_packet_id = &packet[HASH_LEN + SIGNATURE_LEN..];
	let packet_kind = payload_with_packet_id[0];
	let packet_kind: PacketType = packet_kind.try_into().map_err(|e| {
		debug!(target: "discovery", "Unknown discovery packet id: {:?}", packet_kind);
		e
	})?;

	let signed_hash = keccak(&packet[HASH_LEN..]);
	if signed_hash[..] != packet[0..HASH_LEN] {
		return Err(Error::BadProtocol);
	}

	let signature = H520::from_slice(&packet[HASH_LEN..HASH_LEN + SIGNATURE_LEN]);
	let node_id = recover(&signature.into(), &keccak(payload_with_packet_id))?;

	Ok((node_id, &payload_with_packet_id[1..], packet_kind, signed_hash))
}

fn sign_payload_with_packet_id(secret: &Secret, payload_with_packet_id: &[u8]) -> Result<Signature, Error> {
	let hash = keccak(payload_with_packet_id);
	sign(secret, &hash).map_err(|e| {
		warn!(target: "discovery", "Error signing UDP packet");
		e.into()
	})
}

fn packet_has_valid_length(packet_len: usize) -> bool {
	if packet_len > MAX_DATAGRAM_SIZE || packet_len < MIN_DATAGRAM_SIZE {
		false
	} else {
		true
	}
}

// Selects the next node in a bucket to ping. Chooses the eligible node least recently seen.
fn select_bucket_ping<'a, I>(nodes: I) -> Option<NodeEntry>
where
	I: Iterator<Item=&'a BucketEntry>
{
	let now = Instant::now();
	nodes
		.filter(|n| n.backoff_until < now)
		.min_by_key(|n| n.last_seen)
		.map(|n| n.address.clone())
}

#[cfg(test)]
mod tests {
	use std::net::{IpAddr, Ipv4Addr};
	use std::str::FromStr;

	use hex_literal::hex;
	use parity_crypto::publickey::{Generator, Random};

	use crate::node_table::{Node, NodeEndpoint, NodeId};
	use super::*;

	#[test]
	fn find_node() {
		let mut nearest = Vec::new();
		let node = Node::from_str("enode://a979fb575495b8d6db44f750317d0f4622bf4c2aa3365d6af7c284339968eef29b69ad0dce72a4d8db5ebb4968de0e3bec910127f134779fbcb0cb6d3331163c@127.0.0.1:7770").unwrap();
		for _ in 0..1000 {
			nearest.push( NodeEntry { id: node.id.clone(), endpoint: node.endpoint.clone() });
		}

		let packets = Discovery::prepare_neighbours_packets(&nearest);
		assert_eq!(packets.len(), 77);
		for p in &packets[0..76] {
			assert!(p.len() > 1280/2);
			assert!(p.len() <= 1280);
		}
		assert!(packets.last().unwrap().len() > 0);
	}

	#[test]
	fn ping_queue() {
		let key = Random.generate();
		let ep = NodeEndpoint { address: SocketAddr::from_str("127.0.0.1:40445").unwrap(), udp_port: 40445 };
		let mut discovery = Discovery::new(&key, ep.clone(), IpFilter::default());

		for i in 1..(MAX_NODES_PING+1) {
			discovery.add_node(NodeEntry { id: NodeId::random(), endpoint: ep.clone() });
			assert_eq!(discovery.in_flight_pings.len(), i);
			assert_eq!(discovery.send_queue.len(), i);
			assert_eq!(discovery.adding_nodes.len(), 0);
		}
		for i in 1..20 {
			discovery.add_node(NodeEntry { id: NodeId::random(), endpoint: ep.clone() });
			assert_eq!(discovery.in_flight_pings.len(), MAX_NODES_PING);
			assert_eq!(discovery.send_queue.len(), MAX_NODES_PING);
			assert_eq!(discovery.adding_nodes.len(), i);
		}
	}

	#[test]
	fn discovery() {
		let mut discovery_handlers = (0..5).map(|i| {
			let key = Random.generate();
			let ep = NodeEndpoint {
				address: SocketAddr::new(IpAddr::V4(Ipv4Addr::new(127, 0, 0, 1)), 41000 + i),
				udp_port: 41000 + i,
			};
			Discovery::new(&key, ep, IpFilter::default())
		})
			.collect::<Vec<_>>();

		// Sort inversely by XOR distance to the 0 hash.
		discovery_handlers.sort_by(|a, b| b.id_hash.cmp(&a.id_hash));

		// Initialize the routing table of each with the next one in order.
		for i in 0 .. 5 {
			let node = NodeEntry {
				id: discovery_handlers[(i + 1) % 5].id,
				endpoint: discovery_handlers[(i + 1) % 5].public_endpoint.clone(),
			};
			discovery_handlers[i].update_node(node);
		}

		// After 4 discovery rounds, the first one should have learned about the rest.
		for _round in 0 .. 5 {
			discovery_handlers[0].round();

			let mut continue_loop = true;
			while continue_loop {
				continue_loop = false;

				// Process all queued messages.
				for i in 0 .. 20 {
					let src = discovery_handlers[i%5].public_endpoint.address.clone();
					while let Some(datagram) = discovery_handlers[i%5].dequeue_send() {
						let dest = discovery_handlers.iter_mut()
							.find(|disc| datagram.address == disc.public_endpoint.address)
							.unwrap();
						dest.on_packet(&datagram.payload, src).ok();

						continue_loop = true;
					}
				}
			}
		}

		let results = discovery_handlers[0].nearest_node_entries(&NodeId::zero());
		assert_eq!(results.len(), 4);
	}

	#[test]
	fn removes_expired() {
		let key = Random.generate();
		let ep = NodeEndpoint { address: SocketAddr::from_str("127.0.0.1:40446").unwrap(), udp_port: 40447 };
		let discovery = Discovery::new(&key, ep.clone(), IpFilter::default());

		let mut discovery = Discovery { request_backoff: &[], ..discovery };

		let total_bucket_nodes = |node_buckets: &Vec<NodeBucket>| -> usize {
			node_buckets.iter().map(|bucket| bucket.nodes.len()).sum()
		};

		let node_entries = (0..1200)
			.map(|_| NodeEntry { id: NodeId::random(), endpoint: ep.clone() })
			.collect::<Vec<_>>();

		discovery.init_node_list(node_entries.clone());
		assert_eq!(total_bucket_nodes(&discovery.node_buckets), 1200);

		// Requests have not expired yet.
		let num_nodes = total_bucket_nodes(&discovery.node_buckets);
		discovery.check_expired(Instant::now());
		let removed = num_nodes - total_bucket_nodes(&discovery.node_buckets);
		assert_eq!(removed, 0);

		// Expiring pings to bucket nodes removes them from bucket.
		let num_nodes = total_bucket_nodes(&discovery.node_buckets);
		discovery.check_expired(Instant::now() + PING_TIMEOUT);
		let removed = num_nodes - total_bucket_nodes(&discovery.node_buckets);
		assert!(removed > 0);
		assert_eq!(total_bucket_nodes(&discovery.node_buckets), 1200 - removed);

		for _ in 0..100 {
			discovery.add_node(NodeEntry { id: NodeId::random(), endpoint: ep.clone() });
		}
		assert!(discovery.in_flight_pings.len() > 0);

		// Expire pings to nodes that are not in buckets.
		let num_nodes = total_bucket_nodes(&discovery.node_buckets);
		discovery.check_expired(Instant::now() + PING_TIMEOUT);
		let removed = num_nodes - total_bucket_nodes(&discovery.node_buckets);
		assert_eq!(removed, 0);
		assert_eq!(discovery.in_flight_pings.len(), 0);

		let from = SocketAddr::from_str("99.99.99.99:40445").unwrap();

		// FIND_NODE times out because it doesn't receive k results.
		let key = Random.generate();
		discovery.send_find_node(&node_entries[100], key.public()).unwrap();
		for payload in Discovery::prepare_neighbours_packets(&node_entries[101..116]) {
			let (packet, _hash) = assemble_packet(PacketType::Neighbours, payload, &key.secret()).unwrap();
			discovery.on_packet(&packet, from).unwrap();
		}

		let num_nodes = total_bucket_nodes(&discovery.node_buckets);
		discovery.check_expired(Instant::now() + FIND_NODE_TIMEOUT);
		let removed = num_nodes - total_bucket_nodes(&discovery.node_buckets);
		assert!(removed > 0);

		// FIND_NODE does not time out because it receives k results.
		discovery.send_find_node(&node_entries[100], key.public()).unwrap();
		for payload in Discovery::prepare_neighbours_packets(&node_entries[101..117]) {
			let (packet, _hash) = assemble_packet(PacketType::Neighbours, payload, &key.secret()).unwrap();
			discovery.on_packet(&packet, from).unwrap();
		}

		let num_nodes = total_bucket_nodes(&discovery.node_buckets);
		discovery.check_expired(Instant::now() + FIND_NODE_TIMEOUT);
		let removed = num_nodes - total_bucket_nodes(&discovery.node_buckets);
		assert_eq!(removed, 0);

		// Test bucket evictions with retries.
		const TEST_REQUEST_BACKOFF: [Duration; 2] = [Duration::from_secs(0); 2];
		let mut discovery = Discovery { request_backoff: &TEST_REQUEST_BACKOFF, ..discovery };

		for _ in 0..2 {
			discovery.ping(&node_entries[101], PingReason::Default).unwrap();
			let num_nodes = total_bucket_nodes(&discovery.node_buckets);
			discovery.check_expired(Instant::now() + PING_TIMEOUT);
			let removed = num_nodes - total_bucket_nodes(&discovery.node_buckets);
			assert_eq!(removed, 0);
		}

		discovery.ping(&node_entries[101], PingReason::Default).unwrap();
		let num_nodes = total_bucket_nodes(&discovery.node_buckets);
		discovery.check_expired(Instant::now() + PING_TIMEOUT);
		let removed = num_nodes - total_bucket_nodes(&discovery.node_buckets);
		assert_eq!(removed, 1);
	}

	#[test]
	fn find_nearest_saturated() {
		use super::*;

		let key = Random.generate();
		let ep = NodeEndpoint { address: SocketAddr::from_str("127.0.0.1:40447").unwrap(), udp_port: 40447 };
		let mut discovery = Discovery::new(&key, ep.clone(), IpFilter::default());

		for _ in 0..(16 + 10) {
			let entry = BucketEntry::new(NodeEntry { id: NodeId::zero(), endpoint: ep.clone() });
			discovery.node_buckets[0].nodes.push_back(entry);
		}
		let nearest = discovery.nearest_node_entries(&NodeId::zero());
		assert_eq!(nearest.len(), 16)
	}

	#[test]
	fn routing_table_insertions_lookups() {
		use super::*;
		let ep = NodeEndpoint { address: SocketAddr::from_str("127.0.0.1:40448").unwrap(), udp_port: 40447 };
		let node_ids_hex: [&str; 32] = [
			"22536fa57acc12c4993295cbc26fef4550513496712b301ad2283d356c8108521244a362e64e6d907a0d0b4e65526699c5ae3cfebfc680505fe3b33d50672835",
			"22c482f42401546f8dd7ed6b1c0cad976da6630730f1116614579ccb084791a528ff2676bfe94434de80e5d7e479f1ea1d7737077da3bd5e69a0f3e5bf596091",
			"234c73e3a8f6835a7f9a9d2a896bff4908d66d21d5433a2c37d94f1fa9a6ca17d02388f31013ff87e3ad86506e76bd1006b9cac3815974a2b47c8d4f2124697e",
			"2a5aaf4e2046c521e890dc82313c6151a55078f045a7e3d259f168238d029271cdd9a0943468d45c1e36a34a8a6d4de4b0262e48d3c8cfdd4c2aab5df42926b9",
			"341d8c94d9670461186cfc1f66d4246cb12384940e9f621ec8d6c216b5d037cde5f7a41b70474ca36ced4a4f2fe91c9dc5a24a128414672661f78e8611d54bfd",
			"3d9fd01851f3ae1bfd06b48e89738f29f9a2b4dce3ab7864df4fccca55d1ac88044956ba47d0c4cb44a19924626a3a3aa5a4de8958365cb7385111ce7b929200",
			"406d5507a7fbc194a495800ae8cf408093336febc24d03d6c63756f522274ab02146ceb1b0213291a9a1544680503837519f88f1e8677d921de62c82935b4e6c",
			"4c537f00805f320616ee49c7bc36e1d7e52a04a782b0cc00fd3d6b77200b027cef5f875ed38f1167fef4b02d7bd49a661812301d9d680bb62297131204c035f9",
			"4fc8e3fdbdd7acad82b283ac52c121b805f3b15ffcaa6b2ca67b9e375aa88e978951ffa3d03ee13be99f0ee987db0bbfc6a7ca02b175e9123d79826025b4089d",
			"55b5042a6910bc908a0520966e8cbcc92ac299bdb7efbfbcf703df1506fa0f9b09c5eeb930080de848d2864cca71f885942852c51233db0ee46fe0447306d61f",
			"5d24f28b350c4c37fc4dad7f418e029992c9e4ac356bb3d9a1356ba1076339863c05044d7ceba233c65779401f8a3b38fe67b6a592c1be4834dc869f7bb932eb",
			"5f6edaf2f2ae3003f4b4ff90b8e71a717c832c71a634d96e77fe046f9a88adc8de5718ff3c47659aea4cead5376df5b731e1b6530e6b0999f56ad75d4dabd3f6",
			"6214c04211efe91abd23d65e2dc8e711b06d4fb13dcfd65b691dc51f58455b2145f9b38f523b72a45a12705a28d389308a34455720d774c9b805326df42b5a63",
			"69df92573ddbbce88b72a930843dbb70728b2a020e0cc4e8ba805dcf7f19297bfc5def4ca447e9e6ec66971be1815b8f49042720431f698b6a87a185d94fa6c8",
			"72ffc23de007cf8b6f4a117f7427b532d05861c314344ffa265175f57ee45dae041a710a4dc74124dba1dabdc0f52dfd21e3154d1d4285aab529810c6161d623",
			"80b567f279a9512f3a66ebd8f87a93acd4d50bf66f5eff6d04039c1f5838e37021e981539659b33e0644b243fc9671209a80cbef40d1bcf7c7117d353cb45532",
			"9009dc9e3bf50595f84271f46d4c7a5ad6971f7d2ffce1905bfc40a407d34fc5e2dcebd92746eadcd2c5fa4d5aaccb0e01b542d506b361851df3f19e6bc629a3",
			"95264f56e091efeba911003fd01eeb2c81f6fc4bb7b10c92e4c7bfaf460b7246d232e61ad8a223d74870981a84e15b2d5134c25d931cb860c6912b20a2d3ac01",
			"96013a472a9f7ff9c5c76b5ca958f14ee510d826703aa41d4c88eac51d30d14229b9f19f6e0469c37aaa6d2136a978a4aaa38ca766f48e53e569f84e44252962",
			"a513c988cf8480ad2992caa64e3fa059ce07efda260dfeefed78e1d41ea3f97844603b8a9737eb633086fd9ac2f201200cb656cda8a91bf6cc500d6039db6f53",
			"ab3311f38e3641c8b3b1fd36dd7f94b148166e267258e840d29d1859537c74f202bd3342359b3623f96c23fa662d1b65182a898bf20343744b37cb265182e500",
			"ac8f41dbd637891a08c9cf715c23577bdd431ba40231682a5a9ba7fd6cb6d66c04f63d6d65c7d9f8737e641e05fdbeede57138a174f0d55e7835575dd6cddd98",
			"accdad251888d53e4e18efee1e0d749d050216b14896efb657e9c7b1b78dab82a5b6fb3234017aa19a2f50475d73960f352d308b2e0e841cbebaf418362a4f21",
			"b138622208f74d2b8e8fc10bcd4cf3302685cd77d339280a939474b92be8b93e441c50709e25c82cc88a2a4207e9f2938912d60600226efe322b43c6ef5e7aef",
			"b4f64e1fa6a5cd6198b2515bde63fbdabaf7e7a31dbaf5369babbda4b8cd0bf5025ac4b7d2d6e6e3bc76c890df585d28d4815e464c8792ef677df9206864a12b",
			"c1136e08a27c93812ae2dd47201d9e81c82d1995001b88dba9eec700e1d3385dfaf7ae834226c3c90a138f1808cd10b5502f49ee774a2bc707f34bd7d160b7bd",
			"c203ae9b5d1953b0ac462e66338800ec26982e2af54bd444fc8978973191633d4f483e31b28233c07bb99f34d57c680fa5f8e093e64f13b235005b7ab6e2d594",
			"c2e1067c58a9948e773e0a3637d946e26d95762f89ec9d35e2ad84f770309d94168d4e112c78d62b60efc6216bc5d31475f24307b1b8e0fa8dcbb18a10cb85f5",
			"d60ecb1a89e0d5aeff14c9a95da9f5492eb15871c53563b86b7c5ddf0da74b4c29e682fdd22aae2290e0b16ef4b6d707ef55396ca98f755c95b689cf65ce5f80",
			"df5ad4ea6242929df86f2162d1cc62b0e0a6f0a03428a39dea98f6a689335b5ceaf1f0696c17b717b141aeb45a29108d95c3a7d2d1d0bb3441219504ae672917",
			"e1268f5dd9552a11989df9d4953bb388e7466711b2bd9882a3ed4d0767a21f046c53c20f9a18d66bae1d6a5544492857ddecb0b5b4818bd4557be252ddd66c71",
			"e626019dc0b50b9e254461f19d29e69a4669c5256134a6352c6c30d3bc55d201a5b43fc2e006556cfaf29765b683e807e03093798942826244e4ee9e47c75d3f",
		];
		let node_entries = node_ids_hex.iter()
			.map(|node_id_hex| NodeId::from_str(node_id_hex).unwrap())
			.map(|node_id| NodeEntry { id: node_id, endpoint: ep.clone() })
			.collect::<Vec<_>>();

		let secret_hex = "6c71d1b8930d29e6371be1081f2c909c64b46440a1716314c3c9df995cb3aed1";
		let key = Secret::from_str(secret_hex)
			.and_then(|secret| KeyPair::from_secret(secret))
			.unwrap();
		let mut discovery = Discovery::new(&key, ep.clone(), IpFilter::default());

		discovery.init_node_list(node_entries.clone());

		let expected_bucket_sizes = vec![
			0, 0, 0, 0, 0, 0, 0, 0, 0, 0, 0, 0, 0, 0, 0, 0,
			0, 0, 0, 0, 0, 0, 0, 0, 0, 0, 0, 0, 0, 0, 0, 0,
			0, 0, 0, 0, 0, 0, 0, 0, 0, 0, 0, 0, 0, 0, 0, 0,
			0, 0, 0, 0, 0, 0, 0, 0, 0, 0, 0, 0, 0, 0, 0, 0,
			0, 0, 0, 0, 0, 0, 0, 0, 0, 0, 0, 0, 0, 0, 0, 0,
			0, 0, 0, 0, 0, 0, 0, 0, 0, 0, 0, 0, 0, 0, 0, 0,
			0, 0, 0, 0, 0, 0, 0, 0, 0, 0, 0, 0, 0, 0, 0, 0,
			0, 0, 0, 0, 0, 0, 0, 0, 0, 0, 0, 0, 0, 0, 0, 0,
			0, 0, 0, 0, 0, 0, 0, 0, 0, 0, 0, 0, 0, 0, 0, 0,
			0, 0, 0, 0, 0, 0, 0, 0, 0, 0, 0, 0, 0, 0, 0, 0,
			0, 0, 0, 0, 0, 0, 0, 0, 0, 0, 0, 0, 0, 0, 0, 0,
			0, 0, 0, 0, 0, 0, 0, 0, 0, 0, 0, 0, 0, 0, 0, 0,
			0, 0, 0, 0, 0, 0, 0, 0, 0, 0, 0, 0, 0, 0, 0, 0,
			0, 0, 0, 0, 0, 0, 0, 0, 0, 0, 0, 0, 0, 0, 0, 0,
			0, 0, 0, 0, 0, 0, 0, 0, 0, 0, 0, 0, 0, 0, 0, 0,
			0, 0, 0, 0, 0, 0, 0, 0, 0, 0, 0, 2, 3, 7, 8, 12
		];
		let actual_bucket_sizes = discovery.node_buckets.iter()
			.map(|ref bucket| bucket.nodes.len())
			.collect::<Vec<_>>();
		assert_eq!(actual_bucket_sizes, expected_bucket_sizes);

		for entry in &node_entries {
			let nearest = discovery.nearest_node_entries(&entry.id);
			assert_eq!(nearest.len(), 16);
			assert_eq!(nearest[0].id, entry.id);

			let mut expected_ids: Vec<NodeId> = node_entries.iter().map(|entry| entry.id).collect();
			expected_ids.sort_unstable_by_key(|id| keccak(id) ^ keccak(entry.id));
			expected_ids.resize(BUCKET_SIZE, NodeId::default());

			let actual_ids: Vec<NodeId> = nearest.iter().map(|entry| entry.id).collect();
			assert_eq!(actual_ids, expected_ids);
		}
	}

	#[test]
	fn packets() {
		let key = Random.generate();
		let ep = NodeEndpoint { address: SocketAddr::from_str("127.0.0.1:40449").unwrap(), udp_port: 40449 };
		let mut discovery = Discovery::new(&key, ep.clone(), IpFilter::default());
		discovery.check_timestamps = false;
		let from = SocketAddr::from_str("99.99.99.99:40445").unwrap();

		let packet = hex!("
		e9614ccfd9fc3e74360018522d30e1419a143407ffcce748de3e22116b7e8dc92ff74788c0b6663a
		aa3d67d641936511c8f8d6ad8698b820a7cf9e1be7155e9a241f556658c55428ec0563514365799a
		4be2be5a685a80971ddcfa80cb422cdd0101ec04cb847f000001820cfa8215a8d790000000000000
		000000000000000000018208ae820d058443b9a3550102
		").to_vec();
		let _ = discovery.on_packet(&packet, from.clone()).expect("packet to be ok");

		let packet = hex!("
		577be4349c4dd26768081f58de4c6f375a7a22f3f7adda654d1428637412c3d7fe917cadc56d4e5e
		7ffae1dbe3efffb9849feb71b262de37977e7c7a44e677295680e9e38ab26bee2fcbae207fba3ff3
		d74069a50b902a82c9903ed37cc993c50001f83e82022bd79020010db83c4d001500000000abcdef
		12820cfa8215a8d79020010db885a308d313198a2e037073488208ae82823a8443b9a355c5010203
		040531b9019afde696e582a78fa8d95ea13ce3297d4afb8ba6433e4154caa5ac6431af1b80ba7602
		3fa4090c408f6b4bc3701562c031041d4702971d102c9ab7fa5eed4cd6bab8f7af956f7d565ee191
		7084a95398b6a21eac920fe3dd1345ec0a7ef39367ee69ddf092cbfe5b93e5e568ebc491983c09c7
		6d922dc3
		").to_vec();
		let _ = discovery.on_packet(&packet, from.clone()).expect("packet to be ok");

		let packet = hex!("
		09b2428d83348d27cdf7064ad9024f526cebc19e4958f0fdad87c15eb598dd61d08423e0bf66b206
		9869e1724125f820d851c136684082774f870e614d95a2855d000f05d1648b2d5945470bc187c2d2
		216fbe870f43ed0909009882e176a46b0102f846d79020010db885a308d313198a2e037073488208
		ae82823aa0fbc914b16819237dcd8801d7e53f69e9719adecb3cc0e790c57e91ca4461c9548443b9
		a355c6010203c2040506a0c969a58f6f9095004c0177a6b47f451530cab38966a25cca5cb58f0555
		42124e
		").to_vec();
		let _ = discovery.on_packet(&packet, from.clone()).expect("packet to be ok");

		let packet = hex!("
		c7c44041b9f7c7e41934417ebac9a8e1a4c6298f74553f2fcfdcae6ed6fe53163eb3d2b52e39fe91
		831b8a927bf4fc222c3902202027e5e9eb812195f95d20061ef5cd31d502e47ecb61183f74a504fe
		04c51e73df81f25c4d506b26db4517490103f84eb840ca634cae0d49acb401d8a4c6b6fe8c55b70d
		115bf400769cc1400f3258cd31387574077f301b421bc84df7266c44e9e6d569fc56be0081290476
		7bf5ccd1fc7f8443b9a35582999983999999280dc62cc8255c73471e0a61da0c89acdc0e035e260a
		dd7fc0c04ad9ebf3919644c91cb247affc82b69bd2ca235c71eab8e49737c937a2c396
		").to_vec();
		let _ = discovery.on_packet(&packet, from.clone()).expect("packet to be ok");

		let packet = hex!("
		c679fc8fe0b8b12f06577f2e802d34f6fa257e6137a995f6f4cbfc9ee50ed3710faf6e66f932c4c8
		d81d64343f429651328758b47d3dbc02c4042f0fff6946a50f4a49037a72bb550f3a7872363a83e1
		b9ee6469856c24eb4ef80b7535bcf99c0004f9015bf90150f84d846321163782115c82115db84031
		55e1427f85f10a5c9a7755877748041af1bcd8d474ec065eb33df57a97babf54bfd2103575fa8291
		15d224c523596b401065a97f74010610fce76382c0bf32f84984010203040101b840312c55512422
		cf9b8a4097e9a6ad79402e87a15ae909a4bfefa22398f03d20951933beea1e4dfa6f968212385e82
		9f04c2d314fc2d4e255e0d3bc08792b069dbf8599020010db83c4d001500000000abcdef12820d05
		820d05b84038643200b172dcfef857492156971f0e6aa2c538d8b74010f8e140811d53b98c765dd2
		d96126051913f44582e8c199ad7c6d6819e9a56483f637feaac9448aacf8599020010db885a308d3
		13198a2e037073488203e78203e8b8408dcab8618c3253b558d459da53bd8fa68935a719aff8b811
		197101a4b2b47dd2d47295286fc00cc081bb542d760717d1bdd6bec2c37cd72eca367d6dd3b9df73
		8443b9a355010203b525a138aa34383fec3d2719a0
		").to_vec();
		let _ = discovery.on_packet(&packet, from.clone()).expect("packet to be ok");
	}

	#[test]
	fn test_ping() {
		let key1 = Random.generate();
		let key2 = Random.generate();
		let key3 = Random.generate();
		let ep1 = NodeEndpoint { address: SocketAddr::from_str("127.0.0.1:40344").unwrap(), udp_port: 40344 };
		let ep2 = NodeEndpoint { address: SocketAddr::from_str("127.0.0.1:40345").unwrap(), udp_port: 40345 };
		let ep3 = NodeEndpoint { address: SocketAddr::from_str("127.0.0.1:40346").unwrap(), udp_port: 40345 };
		let mut discovery1 = Discovery::new(&key1, ep1.clone(), IpFilter::default());
		let mut discovery2 = Discovery::new(&key2, ep2.clone(), IpFilter::default());

		discovery1.ping(&NodeEntry { id: discovery2.id, endpoint: ep2.clone() }, PingReason::Default).unwrap();
		let ping_data = discovery1.dequeue_send().unwrap();
		assert!(!discovery1.any_sends_queued());
		let data = &ping_data.payload[(32 + 65)..];
		assert_eq!(data[0], PACKET_PING);
		let rlp = Rlp::new(&data[1..]);
		assert_eq!(ep1, NodeEndpoint::from_rlp(&rlp.at(1).unwrap()).unwrap());
		assert_eq!(ep2, NodeEndpoint::from_rlp(&rlp.at(2).unwrap()).unwrap());

		// `discovery1` should be added to node table on ping received
		if let Some(_) = discovery2.on_packet(&ping_data.payload, ep1.address.clone()).unwrap() {
			panic!("Expected no changes to discovery2's table");
		}

		let pong_data = discovery2.dequeue_send().unwrap();
		let data = &pong_data.payload[(32 + 65)..];
		assert_eq!(data[0], PACKET_PONG);
		let rlp = Rlp::new(&data[1..]);
		assert_eq!(ping_data.payload[0..32], rlp.val_at::<Vec<u8>>(1).unwrap()[..]);

		// Create a pong packet with incorrect echo hash and assert that it is rejected.
		let mut incorrect_pong_rlp = RlpStream::new_list(3);
		ep1.to_rlp_list(&mut incorrect_pong_rlp);
		incorrect_pong_rlp.append(&H256::zero());
		append_expiration(&mut incorrect_pong_rlp);
		let (incorrect_pong_data, _hash) = assemble_packet(
			PacketType::Pong, incorrect_pong_rlp.drain(), &discovery2.secret
		).unwrap();
		if let Some(_) = discovery1.on_packet(&incorrect_pong_data, ep2.address).unwrap() {
			panic!("Expected no changes to discovery1's table because pong hash is incorrect");
		}

		// Delivery of valid pong response should add to routing table.
		if let Some(table_updates) = discovery1.on_packet(&pong_data.payload, ep2.address).unwrap() {
			assert_eq!(table_updates.added.len(), 1);
			assert_eq!(table_updates.removed.len(), 0);
			assert!(table_updates.added.contains_key(&discovery2.id));
		} else {
			panic!("Expected discovery1 to be added to discovery1's table");
		}

		let ping_back = discovery2.dequeue_send().unwrap();
		assert!(!discovery2.any_sends_queued());
		let data = &ping_back.payload[(32 + 65)..];
		assert_eq!(data[0], PACKET_PING);
		let rlp = Rlp::new(&data[1..]);
		assert_eq!(ep2, NodeEndpoint::from_rlp(&rlp.at(1).unwrap()).unwrap());
		assert_eq!(ep1, NodeEndpoint::from_rlp(&rlp.at(2).unwrap()).unwrap());

		// Deliver an unexpected PONG message to discover1.
		let mut unexpected_pong_rlp = RlpStream::new_list(3);
		ep3.to_rlp_list(&mut unexpected_pong_rlp);
		unexpected_pong_rlp.append(&H256::zero());
		append_expiration(&mut unexpected_pong_rlp);
		let (unexpected_pong, _hash) = assemble_packet(
			PacketType::Pong, unexpected_pong_rlp.drain(), key3.secret()
		).unwrap();
		if let Some(_) = discovery1.on_packet(&unexpected_pong, ep3.address).unwrap() {
			panic!("Expected no changes to discovery1's table for unexpected pong");
		}
	}
}<|MERGE_RESOLUTION|>--- conflicted
+++ resolved
@@ -410,12 +410,7 @@
 		self.public_endpoint.to_rlp_list(&mut rlp);
 		node.endpoint.to_rlp_list(&mut rlp);
 		append_expiration(&mut rlp);
-<<<<<<< HEAD
-		let old_parity_hash = keccak(rlp.as_raw());
 		let hash = self.send_packet(PacketType::Ping, node.endpoint.udp_address(), rlp.drain())?;
-=======
-		let hash = self.send_packet(PACKET_PING, node.endpoint.udp_address(), rlp.drain())?;
->>>>>>> 70c4ed7f
 
 		self.in_flight_pings.insert(node.id, PingRequest {
 			sent_at: Instant::now(),
